--- conflicted
+++ resolved
@@ -108,17 +108,10 @@
         return loss(y_true, y_pred, sample_weight=weight_map)
     return loss_func
 
-<<<<<<< HEAD
+
 def _compute_background_weigh_map(y_true, bool=False):
-=======
-def _compute_background_weigh_map(y_true):
->>>>>>> a9d531df
     fore_count = tf.math.count_nonzero(y_true, dtype=tf.float32)
     count = tf.cast(tf.size(y_true), dtype=tf.float32)
     fore_w = count / fore_count
     bck_w = count / (count - fore_count)
-<<<<<<< HEAD
-    return tf.where(y_true, fore_w, bck_w) if bool else tf.where(y_true==tf.cast(0, y_true.dtype), bck_w, fore_w)
-=======
-    return tf.where(y_true, fore_w, bck_w)
->>>>>>> a9d531df
+    return tf.where(y_true, fore_w, bck_w) if bool else tf.where(y_true==tf.cast(0, y_true.dtype), bck_w, fore_w)