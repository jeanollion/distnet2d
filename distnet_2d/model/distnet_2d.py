<<<<<<< HEAD
from pyexpat import features
=======
import contextlib
>>>>>>> 2be2a4fa

import tensorflow as tf

from .architectures import ArchBase, Blend, TemA
from .layers import ker_size_to_string, Combine, ResConv2D, Conv2DBNDrop, Conv2DTransposeBNDrop, WSConv2D, \
    BatchToChannel, SplitBatch, ChannelToBatch, NConvToBatch2D, SelectFeature, StopGradient, Stack, HideVariableWrapper, \
    FrameDistanceEmbedding, Conv2DWithDtype, Conv2DTransposeWithDtype, SplitReplaceConcatBatch
import numpy as np
from .spatial_attention import SpatialAttention2D
from .temporal_attention import TemporalAttention
from ..utils.helpers import ensure_multiplicity, flatten_list
from ..utils.losses import weighted_loss_by_category, balanced_category_loss, PseudoHuber, compute_loss_derivatives
from ..utils.agc import adaptive_clip_grad
from .gradient_accumulator import GradientAccumulator
import time

class DiSTNetModel(tf.keras.Model):
    def __init__(self, *args, spatial_dims,
                 edm_loss_weight:float=1,
                 edm_frequency_weights:list = None,  # weights to balance foreground/background classes
                 center_loss_weight:float=1,
                 displacement_loss_weight:float=1,
                 link_multiplicity_loss_weight:float=1,
                 category_loss_weight: float = 1,
                 edm_loss=PseudoHuber(1), edm_derivative_loss:bool=False,
                 cdm_loss=PseudoHuber(1), cdm_derivative_loss:bool=False,
                 cdm_loss_radius:float = 0,
                 displacement_loss=PseudoHuber(1),
                 link_multiplicity_class_weights=None,  # array of weights: [single, multiple, null] or None = auto
                 link_multiplicity_max_class_weight=50,
                 frame_window=3,
                 future_frames: bool = True,
                 long_term:bool=True,
                 predict_fw:bool=True,
                 predict_cdm_derivatives:bool=False, predict_edm_derivatives:bool=False,
                 category_number:int=0, category_class_weights = None, category_max_class_weight=10,
                 print_gradients:bool=False,  # for optimization, available in eager mode only
                 accum_steps=1, use_agc=False, agc_clip_factor=0.1, agc_eps=1e-3, agc_exclude_output=False,  # lower clip factor clips more
                 perform_test_step:bool=False,
                 **kwargs):
        super().__init__(*args, **kwargs)
        self.edm_weight = edm_loss_weight
        if edm_frequency_weights is not None:
            assert len(edm_frequency_weights) == 2 , "edm_frequency_weights must be a list of len 2"
        self.edm_frequency_weights = HideVariableWrapper(tf.Variable(np.asarray(edm_frequency_weights, dtype="float32"), dtype=tf.float32, trainable=False, name="edm_frequency_weights")) if edm_frequency_weights is not None else None
        self.center_weight = center_loss_weight
        self.cdm_loss_radius = float(cdm_loss_radius)
        self.displacement_weight = displacement_loss_weight
        self.link_multiplicity_weight = link_multiplicity_loss_weight
        self.category_weight = category_loss_weight if category_number > 1 else 0
        self.category_number=category_number
        self.spatial_dims = spatial_dims
        self.future_frames = future_frames
        self.predict_fw=predict_fw
        self.frame_window = frame_window
        self.edm_loss = edm_loss
        self.edm_derivative_loss = edm_derivative_loss
        self.cdm_loss = cdm_loss
        self.cdm_derivative_loss = cdm_derivative_loss
        self.displacement_loss = displacement_loss
        self.predict_cdm_derivatives = predict_cdm_derivatives
        self.predict_edm_derivatives = predict_edm_derivatives

        if link_multiplicity_class_weights is not None:
            assert len(link_multiplicity_class_weights) == 3, "3 link multiplicity class weights should be provided: normal cell, dividing/merging cells, cell with no previous cell"
            self.link_multiplicity_loss=weighted_loss_by_category(tf.keras.losses.CategoricalCrossentropy(reduction=tf.keras.losses.Reduction.NONE), link_multiplicity_class_weights, remove_background=True)
        else:
            self.link_multiplicity_loss = balanced_category_loss(tf.keras.losses.CategoricalCrossentropy(reduction=tf.keras.losses.Reduction.NONE), 3, max_class_frequency=link_multiplicity_max_class_weight, remove_background=True)
        if category_number > 1:
            if category_class_weights is not None:
                assert len(category_class_weights) == category_number, f"{category_number} category weights should be provided {len(category_class_weights)} where provided instead ({category_class_weights})"
                self.category_loss = weighted_loss_by_category(tf.keras.losses.CategoricalCrossentropy(reduction=tf.keras.losses.Reduction.NONE), category_class_weights, remove_background=True)
            else:
                self.category_loss = balanced_category_loss(tf.keras.losses.CategoricalCrossentropy(reduction=tf.keras.losses.Reduction.NONE), category_number, max_class_frequency=category_max_class_weight, remove_background=True)
        else:
            self.category_loss = None
        # gradient accumulation from https://github.com/andreped/GradientAccumulator/blob/main/gradient_accumulator/accumulators.py
        self.long_term = long_term
        self.use_grad_acc = accum_steps>1
        self.accum_steps = float(accum_steps)
        if self.use_grad_acc or use_agc:
            self.gradient_accumulator = GradientAccumulator(accum_steps, self)
        self.use_agc = use_agc
        self.agc_clip_factor = agc_clip_factor
        self.agc_eps = agc_eps
        self.agc_exclude_keywords=["DecoderTrackY0_", "DecoderTrackX0_", "DecoderLinkMultiplicity0_", "DecoderCenterCDM0_", "DecoderCenterCDMdY0_", "DecoderCenterCDMdX0_", "DecoderSegEDM0_", "DecoderSegEDMdY0_", "DecoderSegEDMdX0_"] if agc_exclude_output else None
        self.print_gradients=print_gradients

        # override losses reduction to None for tf.distribute.MirroredStrategy and MultiWorkerStrategy

        self.edm_loss.reduction = tf.keras.losses.Reduction.NONE
        self.cdm_loss.reduction = tf.keras.losses.Reduction.NONE
        self.displacement_loss.reduction = tf.keras.losses.Reduction.NONE

        # metrics associated to losses for to display accurate loss in a distributed setting
        if self.edm_weight > 0:
            self.edm_loss_metric = tf.keras.metrics.Mean(name="EDM")
        if self.center_weight > 0:
            self.center_loss_metric = tf.keras.metrics.Mean(name="CDM")
        if self.category_weight > 0 and self.category_number > 1:
            self.category_loss_metric = tf.keras.metrics.Mean(name="category")
        if self.displacement_weight > 0:
            self.dx_loss_metric = tf.keras.metrics.Mean(name="dX")
            self.dy_loss_metric = tf.keras.metrics.Mean(name="dY")
        if self.link_multiplicity_weight > 0:
            self.link_multiplicity_loss_metric = tf.keras.metrics.Mean(name="link_multiplicity")
        self.loss_metric = tf.keras.metrics.Mean(name="loss")
        self.perform_test_step=perform_test_step


    @staticmethod
    @contextlib.contextmanager
    def nullcontext():
        yield

    def maybe_gradient_tape(self, training):
        if training:
            return tf.GradientTape(persistent=self.print_gradients)
        return self.nullcontext()


    def train_step(self, data):
        return self.step(data, training=True)

    def test_step(self, data):
        return self.step(data, False)

    def step(self, data, training:bool):
        if self.use_grad_acc and training:
            self.gradient_accumulator.init_train_step()

        fw = self.frame_window
        n_frames = fw * (2 if self.future_frames else 1) + 1
        n_frame_pairs = fw * (2 if self.future_frames else 1)
        n_fp_mul = 2 if self.predict_fw else 1
        if self.long_term:
            n_frame_pairs += (fw - 1) * (2 if self.future_frames else 1)
        mixed_precision = tf.keras.mixed_precision.global_policy().name == "mixed_float16"
        x, y = data
        batch_dim = tf.shape(x[0])[0]
        displacement_weight = self.displacement_weight / (2. * n_fp_mul) if fw > 0 else 0 # y & x
        link_multiplicity_weight = self.link_multiplicity_weight / (n_fp_mul * float(n_frame_pairs)) if fw > 0 else 0
        edm_weight = self.edm_weight / float(n_frames) # divide by channel number ?
        center_weight = self.center_weight / float(n_frames)# divide by channel number ?
        category_weight = self.category_weight / float(n_frames)
        expected_outputs = 1 + int(center_weight>0)+ 2*int(displacement_weight>0) + int(link_multiplicity_weight>0) + int(category_weight>0)
        assert len(y) == expected_outputs , f"invalid number of output. Expected: {expected_outputs} actual {len(y)}" # 0 = edm, 1 = center, 2 = dY, 3 = dX, 4 = LinkMultiplicity, 5=category

        lm_idx = int(center_weight > 0) + 2 * int(displacement_weight > 0) + int(link_multiplicity_weight > 0)
        cat_idx = lm_idx + 1

        with self.maybe_gradient_tape(training) as tape:
            y_pred = self(x, training=True)  # Forward pass
            if self.predict_edm_derivatives:
                edm, edm_dy, edm_dx = tf.split(y_pred[0], num_or_size_splits=3, axis=-1)
            else:
                edm, edm_dy, edm_dx = y_pred[0], None, None
            if self.predict_edm_derivatives or self.edm_derivative_loss:
                true_edm, true_edm_dy, true_edm_dx = tf.split(y[0], num_or_size_splits=3, axis=-1)
            else:
                true_edm, true_edm_dy, true_edm_dx = y[0], None, None
            if center_weight > 0:
                if self.predict_cdm_derivatives:
                    cdm, cdm_dy, cdm_dx = tf.split(y_pred[1], num_or_size_splits=3, axis=-1)
                else:
                    cdm, cdm_dy, cdm_dx = y_pred[1], None, None

            # compute loss
            losses = dict()
            loss_weights = dict()

            cell_mask = tf.math.greater(true_edm, 0)
            cell_mask_interior = tf.math.greater(true_edm, 1.5) if self.cdm_derivative_loss or self.predict_cdm_derivatives or self.edm_derivative_loss else None
            # edm
            if edm_weight>0:
                weight_map = tf.where(cell_mask, self.edm_frequency_weights[1], self.edm_frequency_weights[0]) if self.edm_frequency_weights is not None else None
                edm_loss = compute_loss_derivatives(true_edm, edm, self.edm_loss, true_dy=true_edm_dy, true_dx=true_edm_dx, pred_dy=edm_dy, pred_dx=edm_dx, mask_interior=cell_mask_interior, derivative_loss=self.edm_derivative_loss, laplacian_loss=self.edm_derivative_loss, weight_map=weight_map)
                edm_loss = tf.reduce_mean(edm_loss)
                losses["EDM"] = edm_loss
                loss_weights["EDM"] = edm_weight

            # center
            if center_weight>0:
                if self.cdm_loss_radius <= 0:
                    cdm_mask = cell_mask
                    cdm_mask_interior = cell_mask_interior
                else:
                    cdm_mask = tf.math.less_equal(y[1], self.cdm_loss_radius)
                    cdm_mask_interior = cdm_mask
                center_loss = compute_loss_derivatives(y[1], cdm, self.cdm_loss, pred_dy=cdm_dy, pred_dx=cdm_dx, mask=cdm_mask, mask_interior=cdm_mask_interior, derivative_loss=self.cdm_derivative_loss)
                center_loss = tf.reduce_mean(center_loss)
                losses["CDM"] = center_loss
                loss_weights["CDM"] = center_weight

            if category_weight > 0:
                cat_loss = self._compute_category_loss(y[cat_idx], y_pred[cat_idx], cell_mask, n_frames)
                cat_loss = tf.reduce_mean(cat_loss)
                losses["category"] = cat_loss
                loss_weights["category"] = category_weight

            # regression displacement loss
            if displacement_weight > 0:
                loss_dY, loss_dX = self._compute_displacement_loss(y, y_pred, cell_mask)
                loss_dY = tf.reduce_mean(loss_dY)
                losses["dY"] = loss_dY
                loss_weights["dY"] = displacement_weight
                loss_dX = tf.reduce_mean(loss_dX)
                losses["dX"] = loss_dX
                loss_weights["dX"] = displacement_weight

            # link_multiplicity loss
            if link_multiplicity_weight>0:
                link_multiplicity_loss = self._compute_link_multiplicity_loss(y[lm_idx], y_pred[lm_idx], n_frame_pairs, n_fp_mul)
                link_multiplicity_loss = tf.reduce_mean(link_multiplicity_loss)
                losses["link_multiplicity"] = link_multiplicity_loss
                loss_weights["link_multiplicity"] = link_multiplicity_weight

            loss = 0.
            for k, l in losses.items():
                loss += l * loss_weights[k]

            losses["loss"] = loss

            # print(f"reg loss: {len(self.losses)} values: {self.losses}")
            if len(self.losses)>0:
                loss += tf.add_n(self.losses) # regularizers

            if mixed_precision:
                loss = self.optimizer.get_scaled_loss(loss)

            # scale loss for distribution
            num_replicas = tf.distribute.get_strategy().num_replicas_in_sync
            if num_replicas > 1:
                loss *= 1.0 / num_replicas

        if self.print_gradients and training:
            trainable_vars_tape = [t for t in self.trainable_variables if (t.name.startswith("DecoderSegEDM") or t.name.startswith("DecoderCenterCDM") or t.name.startswith("DecoderTrackY0") or t.name.startswith("DecoderTrackX0") or t.name.startswith("DecoderLinkMultiplicity0") or t.name.startswith("FeatureSequence_Op4") or t.name.startswith("Attention")) and ("/kernel" in t.name or "/wv" in t.name) ]
            for loss_name, loss_value in losses.items():
                if loss_name != "loss" :
                    w = loss_weights[loss_name] # outside tape: cannot modify loss_value -> need to apply w to gradient itself
                    if mixed_precision:
                        loss_value = self.optimizer.get_scaled_loss(loss_value)
                    gradients = tape.gradient(loss_value, trainable_vars_tape)
                    if mixed_precision:
                        gradients = self.optimizer.get_unscaled_gradients(gradients)
                    for v, g in zip(trainable_vars_tape, gradients):
                        if g is not None:
                            g = g * w
                            print(f"{v.name}, loss: {loss_name}, val: {loss_value}, grad: {tf.math.sqrt(tf.reduce_mean(tf.math.square(g))).numpy()} shape: {g.shape}")
                    if self.use_agc:
                        gradients = adaptive_clip_grad(trainable_vars_tape, gradients, clip_factor=self.agc_clip_factor, eps=self.agc_eps, exclude_keywords=self.agc_exclude_keywords, grad_scale=w)
                        for v, g in zip(trainable_vars_tape, gradients):
                            if g is not None:
                                print(f"AGC: layer: {v.name}, loss: {loss_name}, grad: {tf.math.sqrt(tf.reduce_mean(tf.math.square(g))).numpy()}")

        # Compute gradients
        if training:
            gradients = tape.gradient(loss, self.trainable_variables)
            if mixed_precision:
                gradients = self.optimizer.get_unscaled_gradients(gradients)
            if self.use_agc:
                gradients = adaptive_clip_grad(self.trainable_variables, gradients, clip_factor=self.agc_clip_factor, eps=self.agc_eps, exclude_keywords=self.agc_exclude_keywords)
            if not self.use_grad_acc:
                self.optimizer.apply_gradients(zip(gradients, self.trainable_variables)) #Update weights
            else:
                self.gradient_accumulator.accumulate_gradients(gradients)
                self.gradient_accumulator.apply_gradients()

        # Update metrics state
        if self.edm_weight > 0:
            self.edm_loss_metric.update_state(losses["EDM"], sample_weight=batch_dim)
        if self.center_weight > 0:
            self.center_loss_metric.update_state(losses["CDM"], sample_weight=batch_dim)
        if self.displacement_weight > 0:
            self.dx_loss_metric.update_state(losses["dX"], sample_weight=batch_dim)
            self.dy_loss_metric.update_state(losses["dY"], sample_weight=batch_dim)
        if self.link_multiplicity_weight > 0:
            self.link_multiplicity_loss_metric.update_state(losses["link_multiplicity"], sample_weight=batch_dim)
        if self.category_weight > 0 and self.category_number > 1:
            self.category_loss_metric.update_state(losses["category"], sample_weight=batch_dim)
        self.loss_metric.update_state(losses["loss"], sample_weight=batch_dim)
        return self.compute_metrics(x, y, y_pred, None)

    def _compute_displacement_loss(self, y, y_pred, cell_mask):
        idx = int(self.center_weight > 0) + 1
        mask = self._to_pair_mask(cell_mask)
        dy = tf.where(mask, y_pred[idx], 0)  # do not predict anything outside
        dx = tf.where(mask, y_pred[idx+1], 0)  # do not predict anything outside
        return self.displacement_loss(y[idx], dy), self.displacement_loss(y[idx+1], dx)

    def _to_pair_mask(self, cell_mask):
        fw = self.frame_window
        mask = cell_mask[..., 1:]
        if self.predict_fw:
            mask_next = cell_mask[..., :-1]
        if self.long_term and fw > 1:
            mask_center = tf.tile(mask[..., fw - 1:fw], [1, 1, 1, fw - 1])
            if self.predict_fw:
                if self.future_frames:
                    mask = tf.concat(
                        [mask, mask_center, cell_mask[..., -fw + 1:], mask_next, cell_mask[..., :fw - 1], mask_center],
                        -1)
                else:
                    mask = tf.concat([mask, mask_center, mask_next, cell_mask[..., :fw - 1]], -1)
            else:
                if self.future_frames:
                    mask = tf.concat([mask, mask_center, cell_mask[..., -fw + 1:]], -1)
                else:
                    mask = tf.concat([mask, mask_center], -1)
        elif self.predict_fw:
            mask = tf.concat([mask, mask_next], -1)
        return mask

    def _compute_category_loss(self, y, y_pred, cell_mask, n_frames): # TODO use split instead of loop
        cn = self.category_number
        lm_loss = 0.
        for i in range(n_frames):
            cat_pred_inside = tf.where(cell_mask[..., i:i + 1], y_pred[..., cn * i:cn * i + cn], 1)
            lm_loss = lm_loss + self.category_loss(y[..., i:i + 1], cat_pred_inside)
        return lm_loss

    def _compute_link_multiplicity_loss(self, y, y_pred, n_frame_pairs, n_fp_mul): # TODO use split instead of loop
        lm_loss = 0.
        for i in range(n_frame_pairs * n_fp_mul):
            inside_mask = tf.math.greater(y[..., i:i + 1], 0)
            lm_pred_inside = tf.where(inside_mask, y_pred[..., 3 * i:3 * i + 3], 1)
            lm_loss = lm_loss + self.link_multiplicity_loss(y[..., i:i + 1], lm_pred_inside)
        return lm_loss

    def set_inference(self, inference:bool=True):
        for layer in self.layers:
            if isinstance(layer, (NConvToBatch2D, BatchToChannel, SelectFeature, TemporalAttention, SplitReplaceConcatBatch)):
                layer.inference_mode = inference

    def save(self, *args, inference:bool, **kwargs):
        if inference:
            self.set_inference(True)
            self.trainable=False
            self.compile()
        super().save(*args, **kwargs)
        if inference:
            self.set_inference(False)
            self.trainable=True
            self.compile()


def get_distnet_2d(arch:ArchBase, name: str="DiSTNet2D", **kwargs): # kwargs are passed on to DiSTNet2D Model
        spatial_dimensions = arch.spatial_dimensions
        long_term = arch.long_term,
        attention = arch.attention
        attention_filters = arch.attention_filters
        inference_gap_number = arch.inference_gap_number
        tracking = arch.tracking
        if arch.frame_window == 0:
            attention = 0
            long_term = False
            tracking = False
        if not tracking:
            inference_gap_number = 0
            kwargs["displacement_loss_weight"] = 0
            kwargs["link_multiplicity_loss_weight"] = 0

        print(f"edm activation: {'tanh' if arch.scale_edm else 'linear'}")
        total_contraction = np.prod([np.prod([params.get("downscale", 1) for params in param_list]) for param_list in arch.encoder_settings])
        assert len(arch.encoder_settings) == len(arch.decoder_settings), "decoder should have same length as encoder"
        if spatial_dimensions is None:
            spatial_dimensions = [None, None]
        else:
            spatial_dimensions = list(spatial_dimensions)
            assert len(spatial_dimensions) == 2, "2D input required"
        if attention>0 or arch.self_attention>0:
            assert spatial_dimensions[0] is not None and spatial_dimensions[0] > 0, "for attention mechanism, spatial dim must be provided"
            assert spatial_dimensions[1] is not None and spatial_dimensions[1] > 0, "for attention mechanism, spatial dim must be provided"
            print(f"attention positional encoding mode: {arch.attention_positional_encoding}")
        else:
            spatial_dimensions = [None, None] # no attention : no need to enforce fixed size
        if arch.frame_window<=1:
            long_term = False
        n_frames = arch.frame_window * (2 if arch.future_frames else 1) + 1
        skip_connections = arch.skip_connections
        if skip_connections == False:
            skip_connections = [len(arch.encoder_settings)] # only at feature level
        elif skip_connections == True:
            skip_connections = [i for i in range(len(arch.encoder_settings) + 1)]
        else:
            assert isinstance(skip_connections, (list))
            skip_connections = [i if i>=0 else len(arch.encoder_settings) + 1 + i for i in skip_connections]
        inference_pair_idx = [arch.frame_window - 1, arch.frame_window]
        inference_pair_sel_bw = [0]
        inference_pair_sel_fw = [1]
        if inference_gap_number > 1:
            assert long_term, "long term must be enabled for gap prediction"
            assert inference_gap_number < arch.frame_window, f"gap number must be lower or equal to: {arch.frame_window-1} got {inference_gap_number}"
            n_gap_max = arch.frame_window - 1
            n_pairs_0 = n_frames - 1
            for gap in range(inference_gap_number):
                inference_pair_sel_bw.append(len(inference_pair_idx))
                inference_pair_idx.append(n_pairs_0 + n_gap_max - gap - 1)
                if arch.future_frames:
                    inference_pair_sel_fw.append(len(inference_pair_idx))
                    inference_pair_idx.append(n_pairs_0 + n_gap_max + gap )
        #print(f"inference_pair_idx {inference_pair_idx} bw: {inference_pair_sel_bw}={[inference_pair_idx[i] for i in inference_pair_sel_bw]} fw: {inference_pair_sel_fw}=={[inference_pair_idx[i] for i in inference_pair_sel_fw]}")
        # define encoder operations
        encoder_layers = []
        contraction_per_layer = []
        no_residual_layer = []
        last_input_filters = arch.n_inputs
        for l_idx, param_list in enumerate(arch.encoder_settings):
            op, contraction, residual_filters, out_filters = encoder_op(param_list, skip_parameters=(n_frames, arch.frame_window), downsampling_mode=arch.downsampling_mode, attention_positional_encoding=arch.attention_positional_encoding, l2_reg=arch.l2_reg, skip_stop_gradient=arch.skip_stop_gradient, last_input_filters = last_input_filters, layer_idx = l_idx)
            last_input_filters = out_filters
            encoder_layers.append(op)
            contraction_per_layer.append(contraction)
            no_residual_layer.append(residual_filters==0)
        # define feature operations
        feature_convs, _, _, feature_filters, _ = parse_param_list(arch.feature_settings, "FeatureSequence", attention_positional_encoding=arch.attention_positional_encoding, l2_reg=arch.l2_reg, last_input_filters=out_filters)
        if attention>0:
            if attention_filters is None: # legacy behavior
                attention_filters = feature_filters
            attention_op = SpatialAttention2D(num_heads=attention, attention_filters=attention_filters, positional_encoding=arch.attention_positional_encoding, frame_distance_embedding=arch.frame_aware, dropout=arch.dropout, l2_reg=arch.l2_reg, name="Attention")
        pair_combine_op = Combine(filters=feature_filters, kernel_size = arch.pair_combine_kernel_size, l2_reg=arch.l2_reg, name="FeaturePairCombine")
        if len(arch.encoder_settings) in skip_connections:
            feature_skip_op = Combine(filters=feature_filters, l2_reg=arch.l2_reg, name="FeatureSkip")
            feature_pair_skip_op = Combine(filters=feature_filters, l2_reg=arch.l2_reg, name="FeaturePairSkip")

        # define decoder operations
        decoder_layers={"Seg":[], "Center":[], "Track":[], "LinkMultiplicity":[]} if tracking else {"Seg":[], "Center":[]}
        if arch.category_number > 1:
            decoder_layers["Cat"] = []
        get_seq_and_filters = lambda l : [l[i] for i in [0, 3]]
        decoder_feature_op={n: get_seq_and_filters(parse_param_list(arch.feature_decoder_settings, f"Features{n}", attention_positional_encoding=arch.attention_positional_encoding, l2_reg=arch.l2_reg, last_input_filters=feature_filters)) for n in decoder_layers.keys()}
        decoder_out={name:{} for name in decoder_layers.keys()}
        output_per_decoder = {"Seg": {"EDM":0}, "Center": {"CDM":1}, "Track": {"dYBW":2, "dXBW":3} if not arch.predict_fw else {"dYBW":2, "dXBW":3, "dYFW":2, "dXFW":3}, "LinkMultiplicity": {"LinkMultiplicityBW":4} if not arch.predict_fw else {"LinkMultiplicityBW":4, "LinkMultiplicityFW":4}}
        if arch.predict_edm_derivatives:
            output_per_decoder["Seg"]["EDMdY"]=0
            output_per_decoder["Seg"]["EDMdX"]=0
        if arch.predict_cdm_derivatives:
            output_per_decoder["Center"]["CDMdY"]=1
            output_per_decoder["Center"]["CDMdX"]=1
        if arch.category_number > 1:
            output_per_decoder["Cat"] = {"Category":5 if tracking else 2}
        decoder_output_names = dict()
        for n, o_ns in output_per_decoder.items():
            decoder_output_names[n] = dict()
            for o_n, o_i in o_ns.items():
                decoder_output_names[n][o_n] = f"Output{o_i:02}_{o_n}"
        n_frame_pairs = n_frames -1
        if long_term:
            n_frame_pairs = n_frame_pairs + (arch.frame_window-1) * (2 if arch.future_frames else 1)
        decoder_is_segmentation = {"Seg": True, "Center": True, "Track": False, "LinkMultiplicity": False} if tracking else {"Seg":True, "Center":True}
        if arch.category_number > 1:
            decoder_is_segmentation["Cat"] = True
        skip_per_decoder = {"Seg": skip_connections, "Center": [], "Track": [], "LinkMultiplicity": [], "Cat":[]}

        for l_idx, param_list in enumerate(arch.decoder_settings):
            if l_idx==0:
                for dSegName in output_per_decoder["Seg"].keys():
                    output_name = None if arch.frame_window > 0 or arch.predict_edm_derivatives else decoder_output_names["Seg"][dSegName]
                    decoder_out["Seg"][dSegName] = decoder_op(**param_list, size_factor=contraction_per_layer[l_idx], mode=arch.upsampling_mode, skip_combine_mode=arch.skip_combine_mode, combine_kernel_size=arch.combine_kernel_size, activation_out="tanh" if arch.scale_edm else "linear", filters_out=1, l2_reg=arch.l2_reg, layer_idx=l_idx, name=f"DecoderSeg{dSegName}", output_name=output_name)
                for dCenterName in output_per_decoder["Center"].keys():
                    output_name = None if arch.frame_window > 0 or arch.predict_cdm_derivatives else decoder_output_names["Center"][dCenterName]
                    decoder_out["Center"][dCenterName] = decoder_op(**param_list, size_factor=contraction_per_layer[l_idx], mode=arch.upsampling_mode, skip_combine_mode=arch.skip_combine_mode, combine_kernel_size=arch.combine_kernel_size, activation_out="linear", filters_out=1, l2_reg=arch.l2_reg, layer_idx=l_idx, name=f"DecoderCenter{dCenterName}", output_name=output_name)
                if arch.category_number > 1:
                    for dCatName in output_per_decoder["Cat"].keys():
                        output_name = None if arch.frame_window > 0 else decoder_output_names["Cat"][dCatName]
                        decoder_out["Cat"][dCatName] = decoder_op(**param_list, size_factor=contraction_per_layer[l_idx], mode=arch.upsampling_mode, skip_combine_mode=arch.skip_combine_mode, combine_kernel_size=arch.combine_kernel_size, activation_out="softmax", filters_out=arch.category_number, l2_reg=arch.l2_reg, layer_idx=l_idx, name=f"Decoder{dCatName}", output_name=output_name)
                if tracking:
                    for dTrackName in output_per_decoder["Track"].keys():
                        decoder_out["Track"][dTrackName] = decoder_op(**param_list, size_factor=contraction_per_layer[l_idx], mode=arch.upsampling_mode, skip_combine_mode=arch.skip_combine_mode, combine_kernel_size=arch.combine_kernel_size, activation_out="linear", filters_out=1, l2_reg=arch.l2_reg, layer_idx=l_idx, name=f"DecoderTrack{dTrackName}".lower())
                    for dLinkMultiplicityName in output_per_decoder["LinkMultiplicity"].keys():
                        decoder_out["LinkMultiplicity"][dLinkMultiplicityName] = decoder_op(**param_list, size_factor=contraction_per_layer[l_idx], mode=arch.upsampling_mode, skip_combine_mode=arch.skip_combine_mode, combine_kernel_size=arch.combine_kernel_size, activation_out="softmax", filters_out=3, l2_reg=arch.l2_reg, layer_idx=l_idx, name=f"Decoder{dLinkMultiplicityName}".lower())
            else:
                for decoder_name, d_layers in decoder_layers.items():
                    d_layers.append(decoder_op(**param_list, size_factor=contraction_per_layer[l_idx], mode=arch.upsampling_mode, skip_combine_mode=arch.skip_combine_mode, combine_kernel_size=arch.combine_kernel_size, activation="relu", l2_reg=arch.l2_reg, layer_idx=l_idx, name=f"Decoder{decoder_name}".lower()))

        # Create GRAPH
        if arch.n_inputs == 1:
            inputs = [ tf.keras.layers.Input(shape=spatial_dimensions + [n_frames], name="input") ]
            if arch.frame_aware and arch.frame_window > 0:
                frame_index = tf.keras.layers.Input(shape=[1, 1, n_frames], name="input2_frameindex")
                inputs.append(frame_index)
            input_merged = ChannelToBatch(compensate_gradient=False, add_channel_axis=True,  name="MergeInputs")(inputs[0]) if arch.frame_window > 0 else inputs[0]
        else:
            if arch.frame_window > 0:
                inputs = [tf.keras.layers.Input(shape=spatial_dimensions + [n_frames], name=f"input{i}") for i in range(arch.n_inputs)]
                input_stacked = Stack(axis = -2, name="InputStack")(inputs)
                input_merged = ChannelToBatch(compensate_gradient=False, add_channel_axis=False, name="MergeInputs")(input_stacked)
                if arch.frame_aware:
                    frame_index = tf.keras.layers.Input(shape=[1, 1, n_frames], name=f"input{arch.n_inputs}_frameindex")
                    inputs.append(frame_index)
            else:
                inputs = [tf.keras.layers.Input(shape=spatial_dimensions + [1], name=f"Input{i}") for i in range(arch.n_inputs)]
                input_merged = tf.keras.layers.Concatenate(axis=-1, name="MergeInputs")(inputs)
        print(f"input dims: {arch.n_inputs} x {spatial_dimensions} frames={n_frames}")

        # encoder part
        downsampled = [input_merged]
        residuals = []
        for l in encoder_layers:
            down, res = l(downsampled[-1])
            downsampled.append(down)
            residuals.append(res)
        residuals = residuals[::-1]
        features_batch = downsampled[-1]
        for op in feature_convs:
            features_batch = op(features_batch)

        features_list = SplitBatch(n_frames, compensate_gradient=False, name="SplitFeatures")(features_batch) if arch.frame_window > 0 else [features_batch]

        # feature_pairs
        if arch.frame_window > 0 :
            feature_prev, feature_next = [], []
            frame_prev, frame_next = [], []
            for i in range(1, n_frames):
                feature_prev.append(features_list[i-1])
                feature_next.append(features_list[i])
                frame_prev.append(i-1)
                frame_next.append(i)
            if long_term:
                for c in range(0, arch.frame_window-1):
                    feature_prev.append(features_list[c])
                    feature_next.append(features_list[arch.frame_window])
                    frame_prev.append(c)
                    frame_next.append(arch.frame_window)
                if arch.future_frames:
                    for c in range(arch.frame_window+2, n_frames):
                        feature_prev.append(features_list[arch.frame_window])
                        feature_next.append(features_list[c])
                        frame_prev.append(arch.frame_window)
                        frame_next.append(c)
            feature_prev = tf.keras.layers.Concatenate(axis = 0, name="FeaturePairPrevToBatch")(feature_prev)
            feature_next = tf.keras.layers.Concatenate(axis = 0, name="FeaturePairNextToBatch")(feature_next)
            if arch.frame_aware:
                frame_dist_emb = FrameDistanceEmbedding(input_dim = max(arch.frame_window, arch.frame_max_distance), output_dim = feature_filters, frame_prev_idx = frame_prev, frame_next_idx = frame_next)(frame_index)

            if attention>0:
                attention_result = attention_op([feature_prev + frame_dist_emb, feature_next + frame_dist_emb, feature_prev]) if arch.frame_aware else attention_op([feature_prev, feature_next])
                feature_pairs_batch = pair_combine_op([feature_prev, feature_next, attention_result])
            else:
                feature_pairs_batch = pair_combine_op([feature_prev, feature_next])
            feature_pairs_list = SplitBatch(n_frame_pairs, compensate_gradient=False, name="SplitFeaturePairs")(feature_pairs_batch)
            if arch.frame_aware:
                feature_pairs_list_to_blend = SplitBatch(n_frame_pairs, compensate_gradient=False, name="SplitFeaturePairsDistEmb")(feature_pairs_batch + frame_dist_emb)
            else:
                feature_pairs_list_to_blend = feature_pairs_list

        # next section is architecture dependent. blend features and feature pairs. generates blended_features_batch & blended_feature_pairs_batch
        if isinstance(arch, TemA):
            feature_att_op = TemporalAttention(num_heads=attention, attention_filters=attention_filters, inference_idx=arch.frame_window, dropout=arch.dropout, l2_reg=arch.l2_reg, name=f"{name}_FeatureAttention")
            if arch.frame_window > 0:
                feature_pair_att_op = TemporalAttention(num_heads=attention, attention_filters=attention_filters, inference_idx=inference_pair_idx, dropout=arch.dropout, l2_reg=arch.l2_reg, name=f"{name}_FeaturePairAttention")
                central_feature_att_op = TemporalAttention(intra_mode=False, num_heads=attention, attention_filters=attention_filters, dropout=arch.dropout, l2_reg=arch.l2_reg, name=f"{name}_CentralFeatureFeaturePairAttention")
            central_feature_combine_op = Combine(filters=feature_filters, kernel_size=1, l2_reg=arch.l2_reg, name=f"CentralFeatureAttCombine")
            blended_features_batch = feature_att_op(features_list) # blend segmentation information
            if arch.frame_window > 0:
                blended_feature_pairs_batch = feature_pair_att_op(feature_pairs_list_to_blend) # blend tracking information
                # cross blend segmentation & tracking information
                central_feature_pair_list = [feature_pairs_list_to_blend[i] for i in inference_pair_idx]
                central_feature_att = central_feature_att_op( ([features_list[arch.frame_window]], central_feature_pair_list) ) # cross attention : central pair and feature pair involving central frame
                central_feature = central_feature_combine_op([features_list[arch.frame_window], central_feature_att])
                blended_features_batch = SplitReplaceConcatBatch(n_splits=n_frames, replace_idx = arch.frame_window)([central_feature, blended_features_batch])


        elif isinstance(arch, Blend): # BLEND architecture (first architecture) : combine feature / feature pair with convolution part so that each frame / frame pair has access to information from all other feature pairs / features
            # define operations:
            combine_filters = int(feature_filters * n_frames * arch.blending_filter_factor)
            print(f"feature filters: {feature_filters} combine filters: {combine_filters}")
            combine_features_op = Combine(filters=combine_filters, kernel_size=arch.combine_kernel_size, compensate_gradient=True, l2_reg=arch.l2_reg, name="CombineFeatures") if arch.frame_window > 0 else lambda features: features[0]
            all_pair_combine_op = Combine(filters=combine_filters, kernel_size=arch.combine_kernel_size, compensate_gradient=True, l2_reg=arch.l2_reg, name="AllFeaturePairCombine")
            feature_pair_feature_combine_op = Combine(filters=combine_filters, kernel_size=arch.combine_kernel_size, l2_reg=arch.l2_reg, name="FeaturePairFeatureCombine")  # change here was feature_filters

            for f in arch.feature_blending_settings:
                if "filters" not in f or f["filters"] < 0:
                    f["filters"] = combine_filters
            feature_blending_convs, _, _, feature_blending_filters, _ = parse_param_list(arch.feature_blending_settings, "FeatureBlendingSequence", attention_positional_encoding=arch.attention_positional_encoding, l2_reg=arch.l2_reg, last_input_filters=combine_filters)

            # include operations in graph
            combined_features = combine_features_op(features_list) # combine individual features
            if arch.frame_window > 0:
                combined_feature_pairs = all_pair_combine_op(feature_pairs_list_to_blend)
                combined_features = feature_pair_feature_combine_op([combined_features, combined_feature_pairs])
                for op in feature_blending_convs:
                    combined_features = op(combined_features)

                blended_features_batch = NConvToBatch2D(compensate_gradient=True, n_conv=n_frames, inference_idx=arch.frame_window, filters=feature_filters, name=f"SegmentationFeatures")(combined_features)  # (N_CHAN x B, Y, X, F)
                blended_feature_pairs_batch = NConvToBatch2D(compensate_gradient=True, n_conv=n_frame_pairs,  inference_idx=inference_pair_idx, filters=feature_filters,  name=f"TrackingFeatures")( combined_features)  # (N_PAIRS x B, Y, X, F)
            else:
                blended_features_batch = combined_features

        if len(arch.encoder_settings) in skip_connections and arch.frame_window > 0: # skip connection at feature level
            feature_skip = SelectFeature(inference_idx=arch.frame_window, name ="SelectFeature")([features_batch, features_list])
            features_batch = feature_skip_op([feature_skip, blended_features_batch])
            feature_pair_skip = SelectFeature(inference_idx=inference_pair_idx, name ="SelectFeaturePair")([feature_pairs_batch, feature_pairs_list])
            feature_pairs_batch = feature_pair_skip_op([feature_pair_skip, blended_feature_pairs_batch])

        # decoder part
        outputs=[]
        for decoder_name, is_segmentation in decoder_is_segmentation.items():
            if is_segmentation is not None:
                d_layers = decoder_layers[decoder_name]
                skip = skip_per_decoder[decoder_name]
                up = features_batch if is_segmentation else feature_pairs_batch
                for op in decoder_feature_op[decoder_name][0]:
                    up = op(up)
                for i, (l, res) in enumerate(zip(d_layers[::-1], residuals[:-1])):
                    up = l([up, res if len(d_layers) - i in skip else None])
                output_per_dec = dict()
                for output_name in output_per_decoder[decoder_name].keys():
                    if output_name in decoder_out[decoder_name]:
                        d_out = decoder_out[decoder_name][output_name]
                        layer_output_name = decoder_output_names[decoder_name][output_name]
                        if not is_segmentation and arch.predict_fw and not output_name.endswith(("FW", "BW")) or (decoder_name == "Seg" and arch.predict_edm_derivatives or decoder_name == "Center" and arch.predict_cdm_derivatives) and not output_name.endswith(("dX", "dY")):
                            layer_output_name += "_" # will be concatenated -> output name is used @ concat
                        fw = output_name.endswith("FW")
                        b2c_inference_idx = None if is_segmentation else (inference_pair_sel_fw if fw else inference_pair_sel_bw)
                        up_out = d_out([up, residuals[-1] if 0 in skip else None]) # (N_OUT x B, Y, X, F)
                        up_out = BatchToChannel(n_splits = n_frames if is_segmentation else n_frame_pairs, n_splits_inference= 1 if is_segmentation else len(inference_pair_idx), inference_idx=b2c_inference_idx, compensate_gradient = False, name = layer_output_name)(up_out) if arch.frame_window > 0 else up_out
                        output_per_dec[output_name] = up_out
                if arch.predict_fw: # merge BW and FW outputs
                    for k in list(output_per_dec.keys()):
                        if k.endswith("FW"):
                            output_name_bw = k.replace("FW", "BW")
                            output_name = decoder_output_names[decoder_name][k].replace("FW", "")
                            output_per_dec[output_name] = tf.keras.layers.Concatenate(axis = -1, autocast=False, name = output_name.lower())([output_per_dec.pop(output_name_bw), output_per_dec.pop(k)])
                if decoder_name=="Seg" and arch.predict_edm_derivatives:
                    output_name = "EDM"
                    output_per_dec[output_name] = tf.keras.layers.Concatenate(axis=-1, autocast=False, name=decoder_output_names[decoder_name][output_name].lower())([output_per_dec[output_name], output_per_dec.pop("EDMdY"), output_per_dec.pop("EDMdX")])
                if decoder_name=="Center" and arch.predict_cdm_derivatives:
                    output_name = "CDM"
                    output_per_dec[output_name] = tf.keras.layers.Concatenate(axis=-1, autocast=False, name=decoder_output_names[decoder_name][output_name].lower())([output_per_dec[output_name], output_per_dec.pop("CDMdY"), output_per_dec.pop("CDMdX")])
                outputs.extend(output_per_dec.values())
        return DiSTNetModel(inputs, outputs, name=name, frame_window=arch.frame_window, future_frames=arch.future_frames, spatial_dims=spatial_dimensions if attention > 0 or arch.self_attention > 0 else None, long_term=long_term, predict_fw=arch.predict_fw, predict_cdm_derivatives=arch.predict_cdm_derivatives, predict_edm_derivatives=arch.predict_edm_derivatives, category_number=arch.category_number, **kwargs)

def encoder_op(param_list, downsampling_mode, skip_stop_gradient:bool = False, l2_reg:float=0, last_input_filters:int=0, attention_positional_encoding="2D", skip_parameters:tuple=None, name: str="EncoderLayer", layer_idx:int=1):
    name=f"{name}{layer_idx}"
    maxpool = downsampling_mode=="maxpool"
    maxpool_and_stride = downsampling_mode == "maxpool_and_stride"
    sequence, down_sequence, total_contraction, residual_filters, out_filters = parse_param_list(param_list, name, attention_positional_encoding=attention_positional_encoding, ignore_stride=maxpool, l2_reg=l2_reg, last_input_filters = last_input_filters if maxpool_and_stride else 0)
    assert total_contraction>1, "invalid parameters: no contraction specified"
    if maxpool:
        down_sequence = []
    if maxpool or maxpool_and_stride:
        down_sequence = down_sequence+[tf.keras.layers.MaxPool2D(pool_size=total_contraction, name=f"{name}_Maxpool{total_contraction}x{total_contraction}")]
        down_concat = tf.keras.layers.Concatenate(axis=-1, name = f"{name}_DownConcat", dtype="float32")
    def op(input):
        x = input
        if sequence is not None:
            for l in sequence:
                x=l(x)
        down = [l(x) for l in down_sequence]
        if len(down)>1:
            down = down_concat(down)
        else:
            down = down[0]
        if (sequence is not None or layer_idx>0) and skip_parameters is not None:
            res = x
            if skip_stop_gradient:
                res = stop_gradient(res, parent_name = name)
            n_splits, inference_idx = skip_parameters
            assert inference_idx<n_splits, f"invalid inference idx: {inference_idx} must be lower than n_splits: {n_splits}"
            feature_skip = SelectFeature(inference_idx=inference_idx,  name=f"{name}_SelectFeature")
            feature_split = SplitBatch(n_splits, compensate_gradient=False, name=f"{name}_SplitFeature")
            res = feature_skip([res, feature_split(res)])
        else:
            res = None
        return down, res
    return op, total_contraction, residual_filters, out_filters

def decoder_op(
            filters: int,
            filters_out: int = None,
            size_factor: int=2,
            conv_kernel_size:int=3,
            up_kernel_size:int=0,
            mode:str="tconv", # tconv, up_nn, up_bilinear,
            skip_combine_mode:str = "conv", # conv, sum, wsconv
            combine_kernel_size:int = 1,
            batch_norm:bool = False,
            weight_scaled:bool = False,
            dropout_rate:float=0,
            batch_norm_up:bool = False,
            weight_scaled_up:bool = False,
            dropout_rate_up:float=0,
            activation: str="relu",
            activation_out : str = None,
            op:str = "conv", # conv, resconv2d, resconv2d
            weighted_sum:bool=False, # in case op = resconv2d, resconv2d
            n_conv:int = 1,
            l2_reg:float=0,
            name: str="DecoderLayer",
            output_name: str = None,
            layer_idx:int=1,
        ):
        if layer_idx > 0:
            name=f"{name}{layer_idx}"
        elif name is not None:
            name = name.lower()
        if n_conv==0 and activation_out is not None:
            activation = activation_out
        if n_conv>0 and activation_out is None:
            activation_out = activation
        if n_conv>0 and filters_out is None:
            filters_out = filters

        up_op = upsampling_op(filters=filters, parent_name=name, size_factor=size_factor, kernel_size=up_kernel_size, mode=mode, activation=activation, weight_scaled = weight_scaled_up, batch_norm=batch_norm_up, dropout_rate=dropout_rate_up, l2_reg=l2_reg)
        up_op_out = upsampling_op(filters=filters_out, parent_name=None if output_name is not None else name, name = output_name, size_factor=size_factor, kernel_size=up_kernel_size, mode=mode, activation=activation, weight_scaled = weight_scaled_up, batch_norm=batch_norm_up, dropout_rate=dropout_rate_up, l2_reg=l2_reg, output_dtype = "float32" if layer_idx==0 else None)
        if skip_combine_mode.lower()=="conv" or skip_combine_mode.lower()=="wsconv":
            combine = Combine(name = output_name if output_name is not None and n_conv==0 else name+"_combine", output_dtype="float32" if layer_idx==0 and n_conv==0 else None, filters=filters if filters_out is None or n_conv>0 else filters_out, kernel_size = combine_kernel_size, l2_reg=l2_reg, weight_scaled=skip_combine_mode.lower()=="wsconv")
        else:
            combine = None
        op = op.lower().replace("_", "")
        if op == "res1d" or op=="resconv1d":
            raise NotImplementedError("ResConv1D are not implemented")
        elif op == "res2d" or op=="resconv2d":
            convs = [ResConv2D(kernel_size=conv_kernel_size, activation=activation_out if i==n_conv-1 else activation, weight_scaled=weight_scaled, batch_norm=batch_norm, dropout_rate=dropout_rate, l2_reg=l2_reg, weighted_sum=weighted_sum, output_dtype = "float32" if layer_idx==0 and i == n_conv-1 else None, name=f"{name}_ResConv2D{i}_{ker_size_to_string(conv_kernel_size)}") for i in range(n_conv)]
        else:
            if weight_scaled:
                convs = [WSConv2D(filters=filters_out if i==n_conv-1 else filters, kernel_size=conv_kernel_size, padding='same', activation=activation_out if i==n_conv-1 else activation, dropout_rate=dropout_rate, output_dtype = "float32" if layer_idx==0 and i == n_conv-1 else None, name=f"{name}_Conv{i}_{ker_size_to_string(conv_kernel_size)}" if i < n_conv-1 or output_name is None else output_name) for i in range(n_conv)]
            elif batch_norm or dropout_rate>0:
                convs = [Conv2DBNDrop(filters=filters_out if i==n_conv-1 else filters, kernel_size=conv_kernel_size, activation=activation_out if i==n_conv-1 else activation, batch_norm=batch_norm, dropout_rate=dropout_rate, l2_reg=l2_reg, output_dtype = "float32" if layer_idx==0 and i == n_conv-1 else None, name=f"{name}_Conv{i}_{ker_size_to_string(conv_kernel_size)}"if i < n_conv-1 or output_name is None else output_name) for i in range(n_conv)]
            else:
                convs = [Conv2DWithDtype(filters=filters_out if i==n_conv-1 else filters, kernel_size=conv_kernel_size, padding='same', activation=activation_out if i==n_conv-1 else activation, kernel_regularizer=tf.keras.regularizers.l2(l2_reg) if l2_reg>0 else None, output_dtype = "float32" if layer_idx==0 and i == n_conv-1 else None, name=f"{name}_Conv{i}_{ker_size_to_string(conv_kernel_size)}" if i < n_conv-1 or output_name is None else output_name) for i in range(n_conv)]
        def op(input):
            down, res = input
            up = up_op_out(down) if n_conv==0 and res is None else up_op(down)
            if res is not None:
                if combine is not None:
                    up = combine([up, res])
                else:
                    res = tf.cast(res, up.dtype)
                    up = up + res
            for c in convs:
                up = c(up)
            return up
        return op

def upsampling_op(
            filters: int,
            parent_name:str,
            size_factor:int=2,
            kernel_size: int=0,
            mode:str="tconv", # tconv, up_nn, up_bilinear
            activation: str="relu",
            batch_norm:bool = False,
            weight_scaled:bool = False,
            dropout_rate:float = 0,
            use_bias:bool = True,
            l2_reg:float = 0,
            output_dtype=None,
            name: str= None,
        ):
        assert mode in ["tconv", "up_nn", "up_bilinear"], "invalid mode"
        if kernel_size<size_factor:
            kernel_size = size_factor
        if mode=="tconv":
            if weight_scaled:
                raise NotImplementedError("Weight scaled transpose conv is not implemented")
            elif batch_norm or dropout_rate>0:
                upsample = Conv2DTransposeBNDrop(filters=filters, kernel_size=kernel_size, strides=size_factor, activation=activation, batch_norm=batch_norm, dropout_rate=dropout_rate, l2_reg=l2_reg, output_dtype=output_dtype, name=f"{parent_name}_tConv{ker_size_to_string(kernel_size)}" if parent_name is not None else name)
            else:
                kernel_regularizer=tf.keras.regularizers.l2(l2_reg) if l2_reg>0 else None
                upsample = Conv2DTransposeWithDtype(filters, kernel_size=kernel_size, strides=size_factor, padding='same', activation=activation, use_bias=use_bias, kernel_regularizer=kernel_regularizer, output_dtype=output_dtype, name=f"{parent_name}_tConv{ker_size_to_string(kernel_size)}" if parent_name is not None else name)
            conv=None
        else:
            interpolation = "nearest" if mode=="up_nn" else 'bilinear'
            upsample = tf.keras.layers.UpSampling2D(size=size_factor, interpolation=interpolation, name = f"{parent_name}_Upsample{size_factor}x{size_factor}_{interpolation}" if parent_name is not None else name)
            if batch_norm:
                conv = Conv2DBNDrop(filters=filters, kernel_size=kernel_size, strides=1, batch_norm=batch_norm, dropout_rate=dropout_rate, l2_reg=l2_reg, output_dtype=output_dtype, name=f"{parent_name}_Conv{ker_size_to_string(kernel_size)}" if parent_name is not None else name, activation=activation )
            else:
                conv = Conv2DWithDtype(filters=filters, kernel_size=kernel_size, strides=1, padding='same', output_dtype=output_dtype, name=f"{parent_name}_Conv{ker_size_to_string(kernel_size)}" if parent_name is not None else name, use_bias=use_bias, activation=activation, kernel_regularizer=tf.keras.regularizers.l2(l2_reg) if l2_reg>0 else None )
        def op(input):
            x = upsample(input)
            if conv is not None:
                x = conv(x)
            return x
        return op

def stop_gradient(input, parent_name:str, name:str="StopGradient"):
    if parent_name is not None and len(parent_name)>0:
        name = f"{parent_name}_{name}"
    sg = StopGradient(name=name)
    return sg(input)

def parse_param_list(param_list, name:str, last_input_filters:int=0, ignore_stride:bool = False, attention_positional_encoding="2D", l2_reg:float=0):
    if param_list is None or len(param_list)==0:
        return [], None, 1, 0, 0
    total_contraction = 1
    if ignore_stride:
        param_list = [params.copy() for params in param_list]
        for params in param_list:
            total_contraction *= params.get("downscale", 1)
            params["downscale"] = 1
    # split into sequence with no stride (for residual) and the rest of the sequence
    i = 0
    if param_list[0].get("downscale", 1)==1:
        residual_filters = last_input_filters
        sequence = []
        while i<len(param_list) and param_list[i].get("downscale", 1) == 1:
            if "filters" in param_list[i]:
                if isinstance(param_list[i]["filters"], float):
                    assert residual_filters>0, "last_input_filters should be >0 when filters is a float"
                    param_list[i]["filters"] = int(param_list[i]["filters"] * residual_filters+0.5)
                residual_filters =  param_list[i]["filters"]
            if "l2_reg" not in param_list[i]:
                param_list[i]["l2_reg"] = l2_reg
            sequence.append(parse_params(**param_list[i], attention_positional_encoding=attention_positional_encoding, name = f"{name}_Op{i}"))
            i+=1
    else:
        sequence=None
        residual_filters = 0
    if i<len(param_list):
        if i==len(param_list)-1:
            params = param_list[i].copy()
            filters = params.pop("filters")
            if "l2_reg" not in param_list[i]:
                param_list[i]["l2_reg"] = l2_reg
            out_filters = filters
            if last_input_filters>0: # case of stride + maxpool -> out filters -= input filters
                if residual_filters>0:
                    last_input_filters=residual_filters # input of downscaler is the residual
                filters -= last_input_filters
            down = [parse_params(**params, filters=filters, attention_positional_encoding=attention_positional_encoding, name=f"{name}_DownOp")] if filters > 0 else []
            total_contraction *= param_list[i].get("downscale", 1)
        else:
            raise ValueError("Only one downscale operation allowed")
    else:
        down = None
        out_filters = residual_filters
    return sequence, down, total_contraction, residual_filters, out_filters

def parse_params(filters:int = 0, kernel_size:int = 3, op:str = "conv", dilation:int=1, activation="relu", downscale:int=1, attention_positional_encoding:str="2D", attention_filters:int=None, dropout_rate:float=0, weight_scaled:bool=False, batch_norm:bool=False, weighted_sum:bool=False, l2_reg:float=0, split_conv:bool = False, num_attention_heads:int=1, name:str=""):
    op = op.lower().replace("_", "")
    if op =="res1d" or op=="resconv1d":
        raise NotImplementedError("ResConv1D is not implemented")
    elif op =="res2d" or op == "resconv2d":
        return ResConv2D(kernel_size=kernel_size, dilation=dilation, activation=activation, dropout_rate=dropout_rate, weight_scaled=weight_scaled, batch_norm=batch_norm, weighted_sum=weighted_sum, l2_reg=l2_reg, split_conv=split_conv, name=f"{name}_ResConv2D{ker_size_to_string(kernel_size)}")
    assert filters > 0 , "filters must be > 0"
    if op=="selfattention" or op=="sa":
        self_attention_op = SpatialAttention2D(num_heads=num_attention_heads, attention_filters=attention_filters, positional_encoding=attention_positional_encoding, dropout=dropout_rate, l2_reg=l2_reg, name=f"{name}_SelfAttention")
        self_attention_skip_op = Combine(filters=filters, l2_reg=l2_reg, name=f"{name}_SelfAttentionSkip")
        def op(x):
            sa = self_attention_op([x, x])
            return self_attention_skip_op([x, sa])
        return op
    if weight_scaled: # no l2_reg
        return WSConv2D(filters=filters, kernel_size=kernel_size, strides = downscale, dilation_rate = dilation, activation=activation, dropout_rate=dropout_rate, padding='same', name=f"{name}_Conv{ker_size_to_string(kernel_size)}")
    elif batch_norm or dropout_rate>0:
        return Conv2DBNDrop(filters=filters, kernel_size=kernel_size, strides = downscale, dilation = dilation, activation=activation, dropout_rate=dropout_rate, batch_norm=batch_norm, l2_reg=l2_reg, name=f"{name}_Conv{ker_size_to_string(kernel_size)}")
    else:
        kernel_regularizer=tf.keras.regularizers.l2(l2_reg) if l2_reg>0 else None
        return tf.keras.layers.Conv2D(filters=filters, kernel_size=kernel_size, strides = downscale, dilation_rate = dilation, padding='same', activation=activation, kernel_regularizer=kernel_regularizer, name=f"{name}_Conv{ker_size_to_string(kernel_size)}")<|MERGE_RESOLUTION|>--- conflicted
+++ resolved
@@ -1,8 +1,6 @@
-<<<<<<< HEAD
+import contextlib
+
 from pyexpat import features
-=======
-import contextlib
->>>>>>> 2be2a4fa
 
 import tensorflow as tf
 
